"""
Helper functions for dealing with Twisted deferreds
"""
import asyncio
from functools import wraps
import inspect

from twisted.internet import defer, task
from twisted.python import failure

from scrapy.exceptions import IgnoreRequest
from scrapy.utils.asyncio import is_asyncio_reactor_installed


def defer_fail(_failure):
    """Same as twisted.internet.defer.fail but delay calling errback until
    next reactor loop

    It delays by 100ms so reactor has a chance to go through readers and writers
    before attending pending delayed calls, so do not set delay to zero.
    """
    from twisted.internet import reactor
    d = defer.Deferred()
    reactor.callLater(0.1, d.errback, _failure)
    return d


def defer_succeed(result):
    """Same as twisted.internet.defer.succeed but delay calling callback until
    next reactor loop

    It delays by 100ms so reactor has a chance to go trough readers and writers
    before attending pending delayed calls, so do not set delay to zero.
    """
    from twisted.internet import reactor
    d = defer.Deferred()
    reactor.callLater(0.1, d.callback, result)
    return d


def defer_result(result):
    if isinstance(result, defer.Deferred):
        return result
    elif isinstance(result, failure.Failure):
        return defer_fail(result)
    else:
        return defer_succeed(result)


def mustbe_deferred(f, *args, **kw):
    """Same as twisted.internet.defer.maybeDeferred, but delay calling
    callback/errback to next reactor loop
    """
    try:
        result = f(*args, **kw)
    # FIXME: Hack to avoid introspecting tracebacks. This to speed up
    # processing of IgnoreRequest errors which are, by far, the most common
    # exception in Scrapy - see #125
    except IgnoreRequest as e:
        return defer_fail(failure.Failure(e))
    except Exception:
        return defer_fail(failure.Failure())
    else:
        return defer_result(result)


def parallel(iterable, count, callable, *args, **named):
    """Execute a callable over the objects in the given iterable, in parallel,
    using no more than ``count`` concurrent calls.

    Taken from: https://jcalderone.livejournal.com/24285.html
    """
    coop = task.Cooperator()
    work = (callable(elem, *args, **named) for elem in iterable)
    return defer.DeferredList([coop.coiterate(work) for _ in range(count)])


def process_chain(callbacks, input, *a, **kw):
    """Return a Deferred built by chaining the given callbacks"""
    d = defer.Deferred()
    for x in callbacks:
        d.addCallback(x, *a, **kw)
    d.callback(input)
    return d


def process_chain_both(callbacks, errbacks, input, *a, **kw):
    """Return a Deferred built by chaining the given callbacks and errbacks"""
    d = defer.Deferred()
    for cb, eb in zip(callbacks, errbacks):
        d.addCallbacks(cb, eb, callbackArgs=a, callbackKeywords=kw,
            errbackArgs=a, errbackKeywords=kw)
    if isinstance(input, failure.Failure):
        d.errback(input)
    else:
        d.callback(input)
    return d


def process_parallel(callbacks, input, *a, **kw):
    """Return a Deferred with the output of all successful calls to the given
    callbacks
    """
    dfds = [defer.succeed(input).addCallback(x, *a, **kw) for x in callbacks]
    d = defer.DeferredList(dfds, fireOnOneErrback=1, consumeErrors=1)
    d.addCallbacks(lambda r: [x[1] for x in r], lambda f: f.value.subFailure)
    return d


def iter_errback(iterable, errback, *a, **kw):
    """Wraps an iterable calling an errback if an error is caught while
    iterating it.
    """
    it = iter(iterable)
    while True:
        try:
            yield next(it)
        except StopIteration:
            break
        except Exception:
            errback(failure.Failure(), *a, **kw)


def _isfuture(o):
    # workaround for Python before 3.5.3 not having asyncio.isfuture
    if hasattr(asyncio, 'isfuture'):
        return asyncio.isfuture(o)
    return isinstance(o, asyncio.Future)


def deferred_from_coro(o):
    """Converts a coroutine into a Deferred, or returns the object as is if it isn't a coroutine"""
    if isinstance(o, defer.Deferred):
        return o
    if _isfuture(o) or inspect.isawaitable(o):
        if not is_asyncio_reactor_installed():
            # wrapping the coroutine directly into a Deferred, this doesn't work correctly with coroutines
            # that use asyncio, e.g. "await asyncio.sleep(1)"
            return defer.ensureDeferred(o)
        else:
            # wrapping the coroutine into a Future and then into a Deferred, this requires AsyncioSelectorReactor
            return defer.Deferred.fromFuture(asyncio.ensure_future(o))
    return o


<<<<<<< HEAD
def maybeDeferred_coro(f, *args, **kw):
    """ Copy of defer.maybeDeferred that also converts coroutines to Deferreds. """
    try:
        result = f(*args, **kw)
    except:  # noqa: E722
        return defer.fail(failure.Failure(captureVars=defer.Deferred.debug))

    if isinstance(result, defer.Deferred):
        return result
    elif _isfuture(result) or inspect.isawaitable(result):
        return deferred_from_coro(result)
    elif isinstance(result, failure.Failure):
        return defer.fail(result)
    else:
        return defer.succeed(result)
=======
def deferred_f_from_coro_f(coro_f):
    """ Converts a coroutine function into a function that returns a Deferred.

    The coroutine function will be called at the time when the wrapper is called. Wrapper args will be passed to it.
    This is useful for callback chains, as callback functions are called with the previous callback result.
    """
    @wraps(coro_f)
    def f(*coro_args, **coro_kwargs):
        return deferred_from_coro(coro_f(*coro_args, **coro_kwargs))
    return f
>>>>>>> 47b9de93
<|MERGE_RESOLUTION|>--- conflicted
+++ resolved
@@ -143,7 +143,18 @@
     return o
 
 
-<<<<<<< HEAD
+def deferred_f_from_coro_f(coro_f):
+    """ Converts a coroutine function into a function that returns a Deferred.
+
+    The coroutine function will be called at the time when the wrapper is called. Wrapper args will be passed to it.
+    This is useful for callback chains, as callback functions are called with the previous callback result.
+    """
+    @wraps(coro_f)
+    def f(*coro_args, **coro_kwargs):
+        return deferred_from_coro(coro_f(*coro_args, **coro_kwargs))
+    return f
+
+
 def maybeDeferred_coro(f, *args, **kw):
     """ Copy of defer.maybeDeferred that also converts coroutines to Deferreds. """
     try:
@@ -158,16 +169,4 @@
     elif isinstance(result, failure.Failure):
         return defer.fail(result)
     else:
-        return defer.succeed(result)
-=======
-def deferred_f_from_coro_f(coro_f):
-    """ Converts a coroutine function into a function that returns a Deferred.
-
-    The coroutine function will be called at the time when the wrapper is called. Wrapper args will be passed to it.
-    This is useful for callback chains, as callback functions are called with the previous callback result.
-    """
-    @wraps(coro_f)
-    def f(*coro_args, **coro_kwargs):
-        return deferred_from_coro(coro_f(*coro_args, **coro_kwargs))
-    return f
->>>>>>> 47b9de93
+        return defer.succeed(result)