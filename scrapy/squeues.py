--- conflicted
+++ resolved
@@ -59,7 +59,7 @@
             raise NotImplementedError("The underlying queue class does not implement 'peek'") from ex
 
 
-class _BaseDiskQueue:
+class _BaseDiskRequestQueue:
     """
     Base queue for requests that stores elements to disk and converts requests to/from dictionaries
     """
@@ -67,23 +67,9 @@
         self.spider = crawler.spider
         super().__init__(key)
 
-<<<<<<< HEAD
     @classmethod
     def from_crawler(cls, crawler, key, *args, **kwargs):
         return cls(crawler, key)
-=======
-        def pop(self):
-            request = super().pop()
-            if not request:
-                return None
-            return request_from_dict(request, self.spider)
-
-        def peek(self):
-            request = super().peek()  # NotImplementedError could be raised from the underlying queue
-            if not request:
-                return None
-            return request_from_dict(request, self.spider)
->>>>>>> 1ac220ac
 
     def push(self, request):
         request = request_to_dict(request, self.spider)
@@ -94,10 +80,7 @@
         return request_from_dict(request, self.spider) if request else None
 
     def peek(self):
-        try:
-            request = super().peek()
-        except AttributeError as ex:
-            raise NotImplementedError("The underlying queue class does not implement 'peek'") from ex
+        request = super().peek()  # NotImplementedError could be raised from the underlying queue
         return request_from_dict(request, self.spider) if request else None
 
 
@@ -135,10 +118,10 @@
 # usable queue classes
 FifoMemoryQueue = type("FifoMemoryQueue", (_BaseMemoryQueue, queue.FifoMemoryQueue), {})
 LifoMemoryQueue = type("LifoMemoryQueue", (_BaseMemoryQueue, queue.LifoMemoryQueue), {})
-PickleFifoDiskQueue = type("PickleFifoDiskQueue", (_BaseDiskQueue, _SerializationPickleFifoDiskQueue), {})
-PickleLifoDiskQueue = type("PickleLifoDiskQueue", (_BaseDiskQueue, _SerializationPickleLifoDiskQueue), {})
-MarshalFifoDiskQueue = type("MarshalFifoDiskQueue", (_BaseDiskQueue, _SerializationMarshalFifoDiskQueue), {})
-MarshalLifoDiskQueue = type("MarshalLifoDiskQueue", (_BaseDiskQueue, _SerializationMarshalLifoDiskQueue), {})
+PickleFifoDiskQueue = type("PickleFifoDiskQueue", (_BaseDiskRequestQueue, _SerializationPickleFifoDiskQueue), {})
+PickleLifoDiskQueue = type("PickleLifoDiskQueue", (_BaseDiskRequestQueue, _SerializationPickleLifoDiskQueue), {})
+MarshalFifoDiskQueue = type("MarshalFifoDiskQueue", (_BaseDiskRequestQueue, _SerializationMarshalFifoDiskQueue), {})
+MarshalLifoDiskQueue = type("MarshalLifoDiskQueue", (_BaseDiskRequestQueue, _SerializationMarshalLifoDiskQueue), {})
 
 
 # deprecated classes
