import hashlib
import logging

from scrapy.utils.misc import create_instance


logger = logging.getLogger(__name__)


def _path_safe(text):
    """
    Return a filesystem-safe version of a string ``text``

    >>> _path_safe('simple.org').startswith('simple.org')
    True
    >>> _path_safe('dash-underscore_.org').startswith('dash-underscore_.org')
    True
    >>> _path_safe('some@symbol?').startswith('some_symbol_')
    True
    """
    pathable_slot = "".join([c if c.isalnum() or c in '-._' else '_' for c in text])
    # as we replace some letters we can get collision for different slots
    # add we add unique part
    unique_slot = hashlib.md5(text.encode('utf8')).hexdigest()
    return '-'.join([pathable_slot, unique_slot])


class ScrapyPriorityQueue:
    """A priority queue implemented using multiple internal queues (typically,
    FIFO queues). It uses one internal queue for each priority value. The internal
    queue must implement the following methods:

        * push(obj)
        * pop()
        * close()
        * __len__()

    Optionally, the queue could provide a ``peek`` method, that should return the
    next object to be returned by ``pop``, but without removing it from the queue.

    ``__init__`` method of ScrapyPriorityQueue receives a downstream_queue_cls
    argument, which is a class used to instantiate a new (internal) queue when
    a new priority is allocated.

    Only integer priorities should be used. Lower numbers are higher
    priorities.

    startprios is a sequence of priorities to start with. If the queue was
    previously closed leaving some priority buckets non-empty, those priorities
    should be passed in startprios.

    """

    @classmethod
    def from_crawler(cls, crawler, downstream_queue_cls, key, startprios=()):
        return cls(crawler, downstream_queue_cls, key, startprios)

    def __init__(self, crawler, downstream_queue_cls, key, startprios=()):
        self.crawler = crawler
        self.downstream_queue_cls = downstream_queue_cls
        self.key = key
        self.queues = {}
        self.curprio = None
        self.init_prios(startprios)

    def init_prios(self, startprios):
        if not startprios:
            return

        for priority in startprios:
            self.queues[priority] = self.qfactory(priority)

        self.curprio = min(startprios)

    def qfactory(self, key):
        return create_instance(
            self.downstream_queue_cls,
            None,
            self.crawler,
            self.key + '/' + str(key),
        )

    def priority(self, request):
        return -request.priority

    def push(self, request):
        priority = self.priority(request)
        if priority not in self.queues:
            self.queues[priority] = self.qfactory(priority)
        q = self.queues[priority]
        q.push(request)  # this may fail (eg. serialization error)
        if self.curprio is None or priority < self.curprio:
            self.curprio = priority

    def pop(self):
        if self.curprio is None:
            return
        q = self.queues[self.curprio]
        m = q.pop()
        if not q:
            del self.queues[self.curprio]
            q.close()
            prios = [p for p, q in self.queues.items() if q]
            self.curprio = min(prios) if prios else None
        return m

    def peek(self):
<<<<<<< HEAD
        if self.curprio is None:
            return None
        queue = self.queues[self.curprio]
        try:
            return queue.peek()
        except AttributeError as ex:
            raise NotImplementedError("The underlying queue class does not implement 'peek'") from ex
=======
        """Returns the next object to be returned by :meth:`pop`,
        but without removing it from the queue.

        Raises :exc:`NotImplementedError` if the underlying queue class does
        not implement a ``peek`` method, which is optional for queues.
        """
        if self.curprio is None:
            return None
        queue = self.queues[self.curprio]
        return queue.peek()
>>>>>>> 02ae1dea

    def close(self):
        active = []
        for p, q in self.queues.items():
            active.append(p)
            q.close()
        return active

    def __len__(self):
        return sum(len(x) for x in self.queues.values()) if self.queues else 0


class DownloaderInterface:

    def __init__(self, crawler):
        self.downloader = crawler.engine.downloader

    def stats(self, possible_slots):
        return [(self._active_downloads(slot), slot) for slot in possible_slots]

    def get_slot_key(self, request):
        return self.downloader._get_slot_key(request, None)

    def _active_downloads(self, slot):
        """ Return a number of requests in a Downloader for a given slot """
        if slot not in self.downloader.slots:
            return 0
        return len(self.downloader.slots[slot].active)


class DownloaderAwarePriorityQueue:
    """ PriorityQueue which takes Downloader activity into account:
    domains (slots) with the least amount of active downloads are dequeued
    first.
    """

    @classmethod
    def from_crawler(cls, crawler, downstream_queue_cls, key, startprios=()):
        return cls(crawler, downstream_queue_cls, key, startprios)

    def __init__(self, crawler, downstream_queue_cls, key, slot_startprios=()):
        if crawler.settings.getint('CONCURRENT_REQUESTS_PER_IP') != 0:
            raise ValueError(f'"{self.__class__}" does not support CONCURRENT_REQUESTS_PER_IP')

        if slot_startprios and not isinstance(slot_startprios, dict):
            raise ValueError("DownloaderAwarePriorityQueue accepts "
                             "``slot_startprios`` as a dict; "
                             f"{slot_startprios.__class__!r} instance "
                             "is passed. Most likely, it means the state is"
                             "created by an incompatible priority queue. "
                             "Only a crawl started with the same priority "
                             "queue class can be resumed.")

        self._downloader_interface = DownloaderInterface(crawler)
        self.downstream_queue_cls = downstream_queue_cls
        self.key = key
        self.crawler = crawler

        self.pqueues = {}  # slot -> priority queue
        for slot, startprios in (slot_startprios or {}).items():
            self.pqueues[slot] = self.pqfactory(slot, startprios)

    def pqfactory(self, slot, startprios=()):
        return ScrapyPriorityQueue(
            self.crawler,
            self.downstream_queue_cls,
            self.key + '/' + _path_safe(slot),
            startprios,
        )

    def pop(self):
        stats = self._downloader_interface.stats(self.pqueues)

        if not stats:
            return

        slot = min(stats)[1]
        queue = self.pqueues[slot]
        request = queue.pop()
        if len(queue) == 0:
            del self.pqueues[slot]
        return request

    def push(self, request):
        slot = self._downloader_interface.get_slot_key(request)
        if slot not in self.pqueues:
            self.pqueues[slot] = self.pqfactory(slot)
        queue = self.pqueues[slot]
        queue.push(request)

    def peek(self):
<<<<<<< HEAD
=======
        """Returns the next object to be returned by :meth:`pop`,
        but without removing it from the queue.

        Raises :exc:`NotImplementedError` if the underlying queue class does
        not implement a ``peek`` method, which is optional for queues.
        """
>>>>>>> 02ae1dea
        stats = self._downloader_interface.stats(self.pqueues)
        if not stats:
            return None
        slot = min(stats)[1]
        queue = self.pqueues[slot]
<<<<<<< HEAD
        try:
            return queue.peek()
        except AttributeError as ex:
            raise NotImplementedError("The underlying queue class does not implement 'peek'") from ex
=======
        return queue.peek()
>>>>>>> 02ae1dea

    def close(self):
        active = {slot: queue.close() for slot, queue in self.pqueues.items()}
        self.pqueues.clear()
        return active

    def __len__(self):
        return sum(len(x) for x in self.pqueues.values()) if self.pqueues else 0

    def __contains__(self, slot):
        return slot in self.pqueues<|MERGE_RESOLUTION|>--- conflicted
+++ resolved
@@ -105,15 +105,6 @@
         return m
 
     def peek(self):
-<<<<<<< HEAD
-        if self.curprio is None:
-            return None
-        queue = self.queues[self.curprio]
-        try:
-            return queue.peek()
-        except AttributeError as ex:
-            raise NotImplementedError("The underlying queue class does not implement 'peek'") from ex
-=======
         """Returns the next object to be returned by :meth:`pop`,
         but without removing it from the queue.
 
@@ -124,7 +115,6 @@
             return None
         queue = self.queues[self.curprio]
         return queue.peek()
->>>>>>> 02ae1dea
 
     def close(self):
         active = []
@@ -216,28 +206,18 @@
         queue.push(request)
 
     def peek(self):
-<<<<<<< HEAD
-=======
         """Returns the next object to be returned by :meth:`pop`,
         but without removing it from the queue.
 
         Raises :exc:`NotImplementedError` if the underlying queue class does
         not implement a ``peek`` method, which is optional for queues.
         """
->>>>>>> 02ae1dea
         stats = self._downloader_interface.stats(self.pqueues)
         if not stats:
             return None
         slot = min(stats)[1]
         queue = self.pqueues[slot]
-<<<<<<< HEAD
-        try:
-            return queue.peek()
-        except AttributeError as ex:
-            raise NotImplementedError("The underlying queue class does not implement 'peek'") from ex
-=======
         return queue.peek()
->>>>>>> 02ae1dea
 
     def close(self):
         active = {slot: queue.close() for slot, queue in self.pqueues.items()}
