--- conflicted
+++ resolved
@@ -42,11 +42,6 @@
 
     @property
     def dumps_kwargs(self):
-<<<<<<< HEAD
-        if self._dumps_kwargs is None:
-            self._dumps_kwargs = {}
-=======
->>>>>>> cec36a92
         return self._dumps_kwargs
 
     def replace(self, *args, **kwargs):
