"""
This module implements the FormRequest class which is a more convenient class
(than Request) to generate Requests based on form data.

See documentation in docs/topics/request-response.rst
"""

<<<<<<< HEAD
from urllib.parse import urljoin, urlencode, urlsplit, urlunsplit
=======
from typing import Iterable, List, Optional, Tuple, Type, TypeVar, Union
from urllib.parse import urljoin, urlencode
>>>>>>> 9f81de2a

from lxml.html import FormElement, HtmlElement, HTMLParser, SelectElement
from parsel.selector import create_root_node
from w3lib.html import strip_html5_whitespace

from scrapy.http.request import Request
from scrapy.http.response.text import TextResponse
from scrapy.utils.python import to_bytes, is_listlike
from scrapy.utils.response import get_base_url


FormRequestTypeVar = TypeVar("FormRequestTypeVar", bound="FormRequest")

FormdataType = Optional[Union[dict, List[Tuple[str, str]]]]


class FormRequest(Request):
    valid_form_methods = ['GET', 'POST']

    def __init__(self, *args, formdata: FormdataType = None, **kwargs) -> None:
        if formdata and kwargs.get('method') is None:
            kwargs['method'] = 'POST'

        super().__init__(*args, **kwargs)

        if formdata:
            items = formdata.items() if isinstance(formdata, dict) else formdata
            form_query_str = _urlencode(items, self.encoding)
            if self.method == 'POST':
                self.headers.setdefault(b'Content-Type', b'application/x-www-form-urlencoded')
                self._set_body(form_query_str)
            else:
                self._set_url(urlunsplit(urlsplit(self.url)._replace(query=form_query_str)))

    @classmethod
    def from_response(
        cls: Type[FormRequestTypeVar],
        response: TextResponse,
        formname: Optional[str] = None,
        formid: Optional[str] = None,
        formnumber: Optional[int] = 0,
        formdata: FormdataType = None,
        clickdata: Optional[dict] = None,
        dont_click: bool = False,
        formxpath: Optional[str] = None,
        formcss: Optional[str] = None,
        **kwargs,
    ) -> FormRequestTypeVar:
        kwargs.setdefault('encoding', response.encoding)

        if formcss is not None:
            from parsel.csstranslator import HTMLTranslator
            formxpath = HTMLTranslator().css_to_xpath(formcss)

        form = _get_form(response, formname, formid, formnumber, formxpath)
        formdata = _get_inputs(form, formdata, dont_click, clickdata)
        url = _get_form_url(form, kwargs.pop('url', None))

        method = kwargs.pop('method', form.method)
        if method is not None:
            method = method.upper()
            if method not in cls.valid_form_methods:
                method = 'GET'

        return cls(url=url, method=method, formdata=formdata, **kwargs)


def _get_form_url(form: FormElement, url: Optional[str]) -> str:
    if url is None:
        action = form.get('action')
        if action is None:
            return form.base_url
        return urljoin(form.base_url, strip_html5_whitespace(action))
    return urljoin(form.base_url, url)


def _urlencode(seq: Iterable, enc: str) -> str:
    values = [(to_bytes(k, enc), to_bytes(v, enc))
              for k, vs in seq
              for v in (vs if is_listlike(vs) else [vs])]
    return urlencode(values, doseq=True)


def _get_form(
    response: TextResponse,
    formname: Optional[str],
    formid: Optional[str],
    formnumber: Optional[int],
    formxpath: Optional[str],
) -> FormElement:
    """Find the wanted form element within the given response."""
    root = create_root_node(response.text, HTMLParser, base_url=get_base_url(response))
    forms = root.xpath('//form')
    if not forms:
        raise ValueError(f"No <form> element found in {response}")

    if formname is not None:
        f = root.xpath(f'//form[@name="{formname}"]')
        if f:
            return f[0]

    if formid is not None:
        f = root.xpath(f'//form[@id="{formid}"]')
        if f:
            return f[0]

    # Get form element from xpath, if not found, go up
    if formxpath is not None:
        nodes = root.xpath(formxpath)
        if nodes:
            el = nodes[0]
            while True:
                if el.tag == 'form':
                    return el
                el = el.getparent()
                if el is None:
                    break
        raise ValueError(f'No <form> element found with {formxpath}')

    # If we get here, it means that either formname was None or invalid
    if formnumber is not None:
        try:
            form = forms[formnumber]
        except IndexError:
            raise IndexError(f"Form number {formnumber} not found in {response}")
        else:
            return form


def _get_inputs(
    form: FormElement,
    formdata: FormdataType,
    dont_click: bool,
    clickdata: Optional[dict],
) -> List[Tuple[str, str]]:
    """Return a list of key-value pairs for the inputs found in the given form."""
    try:
        formdata_keys = dict(formdata or ()).keys()
    except (ValueError, TypeError):
        raise ValueError('formdata should be a dict or iterable of tuples')

    if not formdata:
        formdata = []
    inputs = form.xpath('descendant::textarea'
                        '|descendant::select'
                        '|descendant::input[not(@type) or @type['
                        ' not(re:test(., "^(?:submit|image|reset)$", "i"))'
                        ' and (../@checked or'
                        '  not(re:test(., "^(?:checkbox|radio)$", "i")))]]',
                        namespaces={"re": "http://exslt.org/regular-expressions"})
    values = [
        (k, '' if v is None else v)
        for k, v in (_value(e) for e in inputs)
        if k and k not in formdata_keys
    ]

    if not dont_click:
        clickable = _get_clickable(clickdata, form)
        if clickable and clickable[0] not in formdata and not clickable[0] is None:
            values.append(clickable)

    if isinstance(formdata, dict):
        formdata = formdata.items()  # type: ignore[assignment]

    values.extend((k, v) for k, v in formdata if v is not None)
    return values


def _value(ele: HtmlElement):
    n = ele.name
    v = ele.value
    if ele.tag == 'select':
        return _select_value(ele, n, v)
    return n, v


def _select_value(ele: SelectElement, n: str, v: str):
    multiple = ele.multiple
    if v is None and not multiple:
        # Match browser behaviour on simple select tag without options selected
        # And for select tags without options
        o = ele.value_options
        return (n, o[0]) if o else (None, None)
    elif v is not None and multiple:
        # This is a workround to bug in lxml fixed 2.3.1
        # fix https://github.com/lxml/lxml/commit/57f49eed82068a20da3db8f1b18ae00c1bab8b12#L1L1139
        selected_options = ele.xpath('.//option[@selected]')
        values = [(o.get('value') or o.text or '').strip() for o in selected_options]
        return n, values
    return n, v


def _get_clickable(clickdata: Optional[dict], form: FormElement) -> Optional[Tuple[str, str]]:
    """
    Returns the clickable element specified in clickdata,
    if the latter is given. If not, it returns the first
    clickable element found
    """
    clickables = list(form.xpath(
        'descendant::input[re:test(@type, "^(submit|image)$", "i")]'
        '|descendant::button[not(@type) or re:test(@type, "^submit$", "i")]',
        namespaces={"re": "http://exslt.org/regular-expressions"}
    ))
    if not clickables:
        return None

    # If we don't have clickdata, we just use the first clickable element
    if clickdata is None:
        el = clickables[0]
        return (el.get('name'), el.get('value') or '')

    # If clickdata is given, we compare it to the clickable elements to find a
    # match. We first look to see if the number is specified in clickdata,
    # because that uniquely identifies the element
    nr = clickdata.get('nr', None)
    if nr is not None:
        try:
            el = list(form.inputs)[nr]
        except IndexError:
            pass
        else:
            return (el.get('name'), el.get('value') or '')

    # We didn't find it, so now we build an XPath expression out of the other
    # arguments, because they can be used as such
    xpath = './/*' + ''.join(f'[@{k}="{v}"]' for k, v in clickdata.items())
    el = form.xpath(xpath)
    if len(el) == 1:
        return (el[0].get('name'), el[0].get('value') or '')
    elif len(el) > 1:
        raise ValueError(f"Multiple elements found ({el!r}) matching the "
                         f"criteria in clickdata: {clickdata!r}")
    else:
        raise ValueError(f'No clickable element matching clickdata: {clickdata!r}')<|MERGE_RESOLUTION|>--- conflicted
+++ resolved
@@ -5,12 +5,8 @@
 See documentation in docs/topics/request-response.rst
 """
 
-<<<<<<< HEAD
+from typing import Iterable, List, Optional, Tuple, Type, TypeVar, Union
 from urllib.parse import urljoin, urlencode, urlsplit, urlunsplit
-=======
-from typing import Iterable, List, Optional, Tuple, Type, TypeVar, Union
-from urllib.parse import urljoin, urlencode
->>>>>>> 9f81de2a
 
 from lxml.html import FormElement, HtmlElement, HTMLParser, SelectElement
 from parsel.selector import create_root_node
