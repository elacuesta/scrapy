"""
This module implements the Request class which is used to represent HTTP
requests in Scrapy.

See documentation in docs/topics/request-response.rst
"""
<<<<<<< HEAD
from typing import Callable, List, Optional, Type, TypeVar
=======
import inspect
from typing import Optional, Tuple

>>>>>>> ee682af3
from w3lib.url import safe_url_string

import scrapy
from scrapy.http.common import obsolete_setter
from scrapy.http.headers import Headers
from scrapy.utils.curl import curl_to_request_kwargs
from scrapy.utils.python import to_bytes
from scrapy.utils.reqser import request_from_dict, request_to_dict, _find_method, _get_method
from scrapy.utils.trackref import object_ref
from scrapy.utils.url import escape_ajax


class Request(object_ref):
    """Represents an HTTP request, which is usually generated in a Spider and
    executed by the Downloader, thus generating a :class:`Response`.
    """

    attributes: Tuple[str, ...] = (
        "url", "callback", "method", "headers", "body",
        "cookies", "meta", "encoding", "priority",
        "dont_filter", "errback", "flags", "cb_kwargs",
    )
    """A tuple of :class:`str` objects containing the name of all public
    attributes of the class that are also keyword parameters of the
    ``__init__`` method.

    Currently used by :meth:`Request.replace`, :meth:`Request.to_dict` and
    :func:`~scrapy.utils.request.request_from_dict`.
    """

    def __init__(self, url, callback=None, method='GET', headers=None, body=None,
                 cookies=None, meta=None, encoding='utf-8', priority=0,
                 dont_filter=False, errback=None, flags=None, cb_kwargs=None):

        self._encoding = encoding  # this one has to be set first
        self.method = str(method).upper()
        self._set_url(url)
        self._set_body(body)
        if not isinstance(priority, int):
            raise TypeError(f"Request priority not an integer: {priority!r}")
        self.priority = priority

        if callback is not None and not callable(callback):
            raise TypeError(f'callback must be a callable, got {type(callback).__name__}')
        if errback is not None and not callable(errback):
            raise TypeError(f'errback must be a callable, got {type(errback).__name__}')
        self.callback = callback
        self.errback = errback

        self.cookies = cookies or {}
        self.headers = Headers(headers or {}, encoding=encoding)
        self.dont_filter = dont_filter

        self._meta = dict(meta) if meta else None
        self._cb_kwargs = dict(cb_kwargs) if cb_kwargs else None
        self.flags = [] if flags is None else list(flags)

    @property
    def cb_kwargs(self):
        if self._cb_kwargs is None:
            self._cb_kwargs = {}
        return self._cb_kwargs

    @property
    def meta(self):
        if self._meta is None:
            self._meta = {}
        return self._meta

    def _get_url(self):
        return self._url

    def _set_url(self, url):
        if not isinstance(url, str):
            raise TypeError(f'Request url must be str or unicode, got {type(url).__name__}')

        s = safe_url_string(url, self.encoding)
        self._url = escape_ajax(s)

        if (
            '://' not in self._url
            and not self._url.startswith('about:')
            and not self._url.startswith('data:')
        ):
            raise ValueError(f'Missing scheme in request url: {self._url}')

    url = property(_get_url, obsolete_setter(_set_url, 'url'))

    def _get_body(self):
        return self._body

    def _set_body(self, body):
        if body is None:
            self._body = b''
        else:
            self._body = to_bytes(body, self.encoding)

    body = property(_get_body, obsolete_setter(_set_body, 'body'))

    @property
    def encoding(self):
        return self._encoding

    def __str__(self):
        return f"<{self.method} {self.url}>"

    __repr__ = __str__

    def copy(self):
        """Return a copy of this Request"""
        return self.replace()

    def replace(self, *args, **kwargs):
        """Create a new Request with the same attributes except for those given new values"""
        for x in self.attributes:
            kwargs.setdefault(x, getattr(self, x))
        cls = kwargs.pop('cls', self.__class__)
        return cls(*args, **kwargs)

    @classmethod
    def from_curl(cls, curl_command, ignore_unknown_options=True, **kwargs):
        """Create a Request object from a string containing a `cURL
        <https://curl.haxx.se/>`_ command. It populates the HTTP method, the
        URL, the headers, the cookies and the body. It accepts the same
        arguments as the :class:`Request` class, taking preference and
        overriding the values of the same arguments contained in the cURL
        command.

        Unrecognized options are ignored by default. To raise an error when
        finding unknown options call this method by passing
        ``ignore_unknown_options=False``.

        .. caution:: Using :meth:`from_curl` from :class:`~scrapy.http.Request`
                     subclasses, such as :class:`~scrapy.http.JSONRequest`, or
                     :class:`~scrapy.http.XmlRpcRequest`, as well as having
                     :ref:`downloader middlewares <topics-downloader-middleware>`
                     and
                     :ref:`spider middlewares <topics-spider-middleware>`
                     enabled, such as
                     :class:`~scrapy.downloadermiddlewares.defaultheaders.DefaultHeadersMiddleware`,
                     :class:`~scrapy.downloadermiddlewares.useragent.UserAgentMiddleware`,
                     or
                     :class:`~scrapy.downloadermiddlewares.httpcompression.HttpCompressionMiddleware`,
                     may modify the :class:`~scrapy.http.Request` object.

        To translate a cURL command into a Scrapy request,
        you may use `curl2scrapy <https://michael-shub.github.io/curl2scrapy/>`_.
        """
        request_kwargs = curl_to_request_kwargs(curl_command, ignore_unknown_options)
        request_kwargs.update(kwargs)
        return cls(**request_kwargs)

<<<<<<< HEAD

RequestListTypeVar = TypeVar("RequestListTypeVar", bound="RequestList")


class RequestList(object_ref):
    def __init__(
        self,
        *requests,
        callback: Optional[Callable] = None,
        errback: Optional[Callable] = None,
        priority: int = 0,
        cb_kwargs: Optional[dict] = None,
        meta: Optional[dict] = None,
    ) -> None:
        self.requests: List[Request] = list(requests)
        self.callback = callback
        self.errback = errback
        self.priority = priority
        self.cb_kwargs = cb_kwargs or {}
        self.meta = meta or {}
        for req in self.requests:
            req.meta["request_list"] = self

    @classmethod
    def from_dict(
        cls: Type[RequestListTypeVar], d: dict, spider: Optional["scrapy.spiders.Spider"] = None
    ) -> RequestListTypeVar:
        callback = d["callback"]
        if callback and spider:
            callback = _get_method(spider, callback)
        errback = d["errback"]
        if errback and spider:
            errback = _get_method(spider, errback)
        requests = [request_from_dict(req, spider) for req in d["requests"]]
        return cls(
            *requests,
            callback=callback,
            errback=errback,
            priority=d["priority"],
            cb_kwargs=d["cb_kwargs"],
            meta=d["meta"],
        )

    def to_dict(self, spider: Optional["scrapy.spiders.Spider"] = None) -> dict:
        callback = self.callback
        if callable(callback):
            callback = _find_method(spider, callback)
        errback = self.errback
        if callable(errback):
            errback = _find_method(spider, errback)
        requests = []
        for req in self.requests:
            req_dict = request_to_dict(req, spider)
            req_dict["meta"].pop("request_list", None)
            requests.append(req_dict)
        return {
            "requests": requests,
            "callback": callback,
            "errback": errback,
            "priority": self.priority,
            "cb_kwargs": self.cb_kwargs,
            "meta": self.meta,
        }
=======
    def to_dict(self, *, spider: Optional["scrapy.Spider"] = None) -> dict:
        """Return a dictionary containing the Request's data.

        Use :func:`~scrapy.utils.request.request_from_dict` to convert back into a :class:`~scrapy.Request` object.

        If a spider is given, this method will try to find out the name of the spider methods used as callback
        and errback and include them in the output dict, raising an exception if they cannot be found.
        """
        d = {
            "url": self.url,  # urls are safe (safe_string_url)
            "callback": _find_method(spider, self.callback) if callable(self.callback) else self.callback,
            "errback": _find_method(spider, self.errback) if callable(self.errback) else self.errback,
            "headers": dict(self.headers),
        }
        for attr in self.attributes:
            d.setdefault(attr, getattr(self, attr))
        if type(self) is not Request:
            d["_class"] = self.__module__ + '.' + self.__class__.__name__
        return d


def _find_method(obj, func):
    """Helper function for Request.to_dict"""
    # Only instance methods contain ``__func__``
    if obj and hasattr(func, '__func__'):
        members = inspect.getmembers(obj, predicate=inspect.ismethod)
        for name, obj_func in members:
            # We need to use __func__ to access the original function object because instance
            # method objects are generated each time attribute is retrieved from instance.
            #
            # Reference: The standard type hierarchy
            # https://docs.python.org/3/reference/datamodel.html
            if obj_func.__func__ is func.__func__:
                return name
    raise ValueError(f"Function {func} is not an instance method in: {obj}")
>>>>>>> ee682af3
<|MERGE_RESOLUTION|>--- conflicted
+++ resolved
@@ -4,13 +4,9 @@
 
 See documentation in docs/topics/request-response.rst
 """
-<<<<<<< HEAD
-from typing import Callable, List, Optional, Type, TypeVar
-=======
 import inspect
-from typing import Optional, Tuple
-
->>>>>>> ee682af3
+from typing import Callable, List, Optional, Tuple
+
 from w3lib.url import safe_url_string
 
 import scrapy
@@ -18,7 +14,6 @@
 from scrapy.http.headers import Headers
 from scrapy.utils.curl import curl_to_request_kwargs
 from scrapy.utils.python import to_bytes
-from scrapy.utils.reqser import request_from_dict, request_to_dict, _find_method, _get_method
 from scrapy.utils.trackref import object_ref
 from scrapy.utils.url import escape_ajax
 
@@ -163,12 +158,29 @@
         request_kwargs.update(kwargs)
         return cls(**request_kwargs)
 
-<<<<<<< HEAD
-
-RequestListTypeVar = TypeVar("RequestListTypeVar", bound="RequestList")
+    def to_dict(self, *, spider: Optional["scrapy.Spider"] = None) -> dict:
+        """Return a dictionary containing the Request's data.
+
+        Use :func:`~scrapy.utils.request.request_from_dict` to convert back into a :class:`~scrapy.Request` object.
+
+        If a spider is given, this method will try to find out the name of the spider methods used as callback
+        and errback and include them in the output dict, raising an exception if they cannot be found.
+        """
+        d = {
+            "url": self.url,  # urls are safe (safe_string_url)
+            "callback": _find_method(spider, self.callback) if callable(self.callback) else self.callback,
+            "errback": _find_method(spider, self.errback) if callable(self.errback) else self.errback,
+            "headers": dict(self.headers),
+        }
+        for attr in self.attributes:
+            d.setdefault(attr, getattr(self, attr))
+        if type(self) is not Request:
+            d["_class"] = self.__module__ + '.' + self.__class__.__name__
+        return d
 
 
 class RequestList(object_ref):
+
     def __init__(
         self,
         *requests,
@@ -187,65 +199,21 @@
         for req in self.requests:
             req.meta["request_list"] = self
 
-    @classmethod
-    def from_dict(
-        cls: Type[RequestListTypeVar], d: dict, spider: Optional["scrapy.spiders.Spider"] = None
-    ) -> RequestListTypeVar:
-        callback = d["callback"]
-        if callback and spider:
-            callback = _get_method(spider, callback)
-        errback = d["errback"]
-        if errback and spider:
-            errback = _get_method(spider, errback)
-        requests = [request_from_dict(req, spider) for req in d["requests"]]
-        return cls(
-            *requests,
-            callback=callback,
-            errback=errback,
-            priority=d["priority"],
-            cb_kwargs=d["cb_kwargs"],
-            meta=d["meta"],
-        )
-
-    def to_dict(self, spider: Optional["scrapy.spiders.Spider"] = None) -> dict:
-        callback = self.callback
-        if callable(callback):
-            callback = _find_method(spider, callback)
-        errback = self.errback
-        if callable(errback):
-            errback = _find_method(spider, errback)
-        requests = []
-        for req in self.requests:
-            req_dict = request_to_dict(req, spider)
-            req_dict["meta"].pop("request_list", None)
-            requests.append(req_dict)
-        return {
-            "requests": requests,
-            "callback": callback,
-            "errback": errback,
+    def to_dict(self, *, spider: Optional["scrapy.spiders.Spider"] = None) -> dict:
+        d = {
+            "requests": [],
+            "callback": _find_method(spider, self.callback) if callable(self.callback) else self.callback,
+            "errback": _find_method(spider, self.errback) if callable(self.errback) else self.errback,
             "priority": self.priority,
             "cb_kwargs": self.cb_kwargs,
             "meta": self.meta,
         }
-=======
-    def to_dict(self, *, spider: Optional["scrapy.Spider"] = None) -> dict:
-        """Return a dictionary containing the Request's data.
-
-        Use :func:`~scrapy.utils.request.request_from_dict` to convert back into a :class:`~scrapy.Request` object.
-
-        If a spider is given, this method will try to find out the name of the spider methods used as callback
-        and errback and include them in the output dict, raising an exception if they cannot be found.
-        """
-        d = {
-            "url": self.url,  # urls are safe (safe_string_url)
-            "callback": _find_method(spider, self.callback) if callable(self.callback) else self.callback,
-            "errback": _find_method(spider, self.errback) if callable(self.errback) else self.errback,
-            "headers": dict(self.headers),
-        }
-        for attr in self.attributes:
-            d.setdefault(attr, getattr(self, attr))
-        if type(self) is not Request:
-            d["_class"] = self.__module__ + '.' + self.__class__.__name__
+        for req in self.requests:
+            req_dict = req.to_dict(spider=spider)
+            req_dict["meta"].pop("request_list", None)
+            d["requests"].append(req_dict)
+        if type(self) is not RequestList:
+            d["_class"] = self.__module__ + "." + self.__class__.__name__
         return d
 
 
@@ -262,5 +230,4 @@
             # https://docs.python.org/3/reference/datamodel.html
             if obj_func.__func__ is func.__func__:
                 return name
-    raise ValueError(f"Function {func} is not an instance method in: {obj}")
->>>>>>> ee682af3
+    raise ValueError(f"Function {func} is not an instance method in: {obj}")