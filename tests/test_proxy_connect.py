import json
import os
import re
from subprocess import Popen, PIPE
import sys
import time
<<<<<<< HEAD
from urllib.parse import urlsplit, urlunsplit
from threading import Thread

from libmproxy import controller, proxy
from netlib import http_auth
=======

import pytest
from six.moves.urllib.parse import urlsplit, urlunsplit
>>>>>>> 350aa67c
from testfixtures import LogCapture
from twisted.internet import defer
from twisted.trial.unittest import TestCase

from scrapy.utils.test import get_crawler
from scrapy.http import Request
from tests.spiders import SimpleSpider, SingleRequestSpider
from tests.mockserver import MockServer


class MitmProxy:
    auth_user = 'scrapy'
    auth_pass = 'scrapy'

    def start(self):
        from scrapy.utils.test import get_testenv
        script = """
import sys
from mitmproxy.tools.main import mitmdump
sys.argv[0] = "mitmdump"
sys.exit(mitmdump())
        """
        cert_path = os.path.join(os.path.abspath(os.path.dirname(__file__)),
            'keys', 'mitmproxy-ca.pem')
        self.proc = Popen([sys.executable,
                           '-c', script,
                           '--listen-host', '127.0.0.1',
                           '--listen-port', '0',
                           '--proxyauth', '%s:%s' % (self.auth_user, self.auth_pass),
                           '--certs', cert_path,
                           '--ssl-insecure',
                           ],
                           stdout=PIPE, env=get_testenv())
        line = self.proc.stdout.readline().decode('utf-8')
        host_port = re.search(r'listening at http://([^:]+:\d+)', line).group(1)
        address = 'http://%s:%s@%s' % (self.auth_user, self.auth_pass, host_port)
        return address

    def stop(self):
        self.proc.kill()
        self.proc.communicate()


def _wrong_credentials(proxy_url):
    bad_auth_proxy = list(urlsplit(proxy_url))
    bad_auth_proxy[1] = bad_auth_proxy[1].replace('scrapy:scrapy@', 'wrong:wronger@')
    return urlunsplit(bad_auth_proxy)


class ProxyConnectTestCase(TestCase):

    def setUp(self):
        self.mockserver = MockServer()
        self.mockserver.__enter__()
        self._oldenv = os.environ.copy()

        self._proxy = MitmProxy()
        proxy_url = self._proxy.start()
        os.environ['https_proxy'] = proxy_url
        os.environ['http_proxy'] = proxy_url

    def tearDown(self):
        self.mockserver.__exit__(None, None, None)
        self._proxy.stop()
        os.environ = self._oldenv

    @defer.inlineCallbacks
    def test_https_connect_tunnel(self):
        crawler = get_crawler(SimpleSpider)
        with LogCapture() as l:
            yield crawler.crawl(self.mockserver.url("/status?n=200", is_secure=True))
        self._assert_got_response_code(200, l)

    @pytest.mark.xfail(reason='mitmproxy gives an error for noconnect requests')
    @defer.inlineCallbacks
    def test_https_noconnect(self):
        proxy = os.environ['https_proxy']
        os.environ['https_proxy'] = proxy + '?noconnect'
        crawler = get_crawler(SimpleSpider)
        with LogCapture() as l:
            yield crawler.crawl(self.mockserver.url("/status?n=200", is_secure=True))
        self._assert_got_response_code(200, l)

    @pytest.mark.xfail(reason='Python 3.6+ fails this earlier', condition=sys.version_info.minor >= 6)
    @defer.inlineCallbacks
    def test_https_connect_tunnel_error(self):
        crawler = get_crawler(SimpleSpider)
        with LogCapture() as l:
            yield crawler.crawl("https://localhost:99999/status?n=200")
        self._assert_got_tunnel_error(l)

    @defer.inlineCallbacks
    def test_https_tunnel_auth_error(self):
        os.environ['https_proxy'] = _wrong_credentials(os.environ['https_proxy'])
        crawler = get_crawler(SimpleSpider)
        with LogCapture() as l:
            yield crawler.crawl(self.mockserver.url("/status?n=200", is_secure=True))
        # The proxy returns a 407 error code but it does not reach the client;
        # he just sees a TunnelError.
        self._assert_got_tunnel_error(l)

    @defer.inlineCallbacks
    def test_https_tunnel_without_leak_proxy_authorization_header(self):
        request = Request(self.mockserver.url("/echo", is_secure=True))
        crawler = get_crawler(SingleRequestSpider)
        with LogCapture() as l:
            yield crawler.crawl(seed=request)
        self._assert_got_response_code(200, l)
        echo = json.loads(crawler.spider.meta['responses'][0].text)
        self.assertTrue('Proxy-Authorization' not in echo['headers'])

    @pytest.mark.xfail(reason='mitmproxy gives an error for noconnect requests')
    @defer.inlineCallbacks
    def test_https_noconnect_auth_error(self):
        os.environ['https_proxy'] = _wrong_credentials(os.environ['https_proxy']) + '?noconnect'
        crawler = get_crawler(SimpleSpider)
        with LogCapture() as l:
            yield crawler.crawl(self.mockserver.url("/status?n=200", is_secure=True))
        self._assert_got_response_code(407, l)

    def _assert_got_response_code(self, code, log):
        print(log)
        self.assertEqual(str(log).count('Crawled (%d)' % code), 1)

    def _assert_got_tunnel_error(self, log):
        print(log)
        self.assertIn('TunnelError', str(log))<|MERGE_RESOLUTION|>--- conflicted
+++ resolved
@@ -1,20 +1,11 @@
 import json
 import os
 import re
+import sys
+from urllib.parse import urlsplit, urlunsplit
 from subprocess import Popen, PIPE
-import sys
-import time
-<<<<<<< HEAD
-from urllib.parse import urlsplit, urlunsplit
-from threading import Thread
-
-from libmproxy import controller, proxy
-from netlib import http_auth
-=======
 
 import pytest
-from six.moves.urllib.parse import urlsplit, urlunsplit
->>>>>>> 350aa67c
 from testfixtures import LogCapture
 from twisted.internet import defer
 from twisted.trial.unittest import TestCase
