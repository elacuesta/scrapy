--- conflicted
+++ resolved
@@ -1,16 +1,10 @@
-<<<<<<< HEAD
-# -*- coding:utf-8 -*-
-
-from __future__ import absolute_import
-from collections import OrderedDict
-=======
->>>>>>> 63cf5c75
 import re
 import json
 import marshal
 import pickle
 import tempfile
 import unittest
+from collections import OrderedDict
 from io import BytesIO
 from datetime import datetime
 
