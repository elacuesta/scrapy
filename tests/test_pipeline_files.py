import os
import random
import time
from io import BytesIO
from shutil import rmtree
from tempfile import mkdtemp
from unittest import mock, skipIf
from urllib.parse import urlparse

from twisted.internet import defer
from twisted.trial import unittest

<<<<<<< HEAD
=======
from scrapy.pipelines.files import FilesPipeline, FSFilesStore, S3FilesStore, GCSFilesStore, FTPFilesStore
from scrapy.item import Item, Field
>>>>>>> 22f7934f
from scrapy.http import Request, Response
from scrapy.item import Field, Item
from scrapy.pipelines.files import FilesPipeline, FSFilesStore, GCSFilesStore, S3FilesStore
from scrapy.settings import Settings
<<<<<<< HEAD
=======
from scrapy.utils.test import assert_aws_environ, get_s3_content_and_delete
from scrapy.utils.test import assert_gcs_environ, get_gcs_content_and_delete
from scrapy.utils.test import get_ftp_content_and_delete
>>>>>>> 22f7934f
from scrapy.utils.boto import is_botocore
from scrapy.utils.python import is_dataclass_instance
from scrapy.utils.test import (assert_aws_environ, assert_gcs_environ,
                               get_gcs_content_and_delete, get_s3_content_and_delete)


try:
    from dataclasses import make_dataclass, field as dataclass_field
except ImportError:
    make_dataclass = None
    dataclass_field = None


def _mocked_download_func(request, info):
    response = request.meta.get('response')
    return response() if callable(response) else response


class FilesPipelineTestCase(unittest.TestCase):

    def setUp(self):
        self.tempdir = mkdtemp()
        self.pipeline = FilesPipeline.from_settings(Settings({'FILES_STORE': self.tempdir}))
        self.pipeline.download_func = _mocked_download_func
        self.pipeline.open_spider(None)

    def tearDown(self):
        rmtree(self.tempdir)

    def test_file_path(self):
        file_path = self.pipeline.file_path
        self.assertEqual(file_path(Request("https://dev.mydeco.com/mydeco.pdf")),
                         'full/c9b564df929f4bc635bdd19fde4f3d4847c757c5.pdf')
        self.assertEqual(file_path(Request("http://www.maddiebrown.co.uk///catalogue-items//image_54642_12175_95307.txt")),
                         'full/4ce274dd83db0368bafd7e406f382ae088e39219.txt')
        self.assertEqual(file_path(Request("https://dev.mydeco.com/two/dirs/with%20spaces%2Bsigns.doc")),
                         'full/94ccc495a17b9ac5d40e3eabf3afcb8c2c9b9e1a.doc')
        self.assertEqual(file_path(Request("http://www.dfsonline.co.uk/get_prod_image.php?img=status_0907_mdm.jpg")),
                         'full/4507be485f38b0da8a0be9eb2e1dfab8a19223f2.jpg')
        self.assertEqual(file_path(Request("http://www.dorma.co.uk/images/product_details/2532/")),
                         'full/97ee6f8a46cbbb418ea91502fd24176865cf39b2')
        self.assertEqual(file_path(Request("http://www.dorma.co.uk/images/product_details/2532")),
                         'full/244e0dd7d96a3b7b01f54eded250c9e272577aa1')
        self.assertEqual(file_path(Request("http://www.dorma.co.uk/images/product_details/2532"),
                                   response=Response("http://www.dorma.co.uk/images/product_details/2532"),
                                   info=object()),
                         'full/244e0dd7d96a3b7b01f54eded250c9e272577aa1')
        self.assertEqual(file_path(Request("http://www.dfsonline.co.uk/get_prod_image.php?img=status_0907_mdm.jpg.bohaha")),
                         'full/76c00cef2ef669ae65052661f68d451162829507')
        self.assertEqual(file_path(Request("data:image/png;base64,iVBORw0KGgoAAAANSUhEUgAAAR0AAACxCAMAAADOHZloAAACClBMVEX/\
                                    //+F0tzCwMK76ZKQ21AMqr7oAAC96JvD5aWM2kvZ78J0N7fmAAC46Y4Ap7y")),
                         'full/178059cbeba2e34120a67f2dc1afc3ecc09b61cb.png')

    def test_fs_store(self):
        assert isinstance(self.pipeline.store, FSFilesStore)
        self.assertEqual(self.pipeline.store.basedir, self.tempdir)

        path = 'some/image/key.jpg'
        fullpath = os.path.join(self.tempdir, 'some', 'image', 'key.jpg')
        self.assertEqual(self.pipeline.store._get_filesystem_path(path), fullpath)

    @defer.inlineCallbacks
    def test_file_not_expired(self):
        item_url = "http://example.com/file.pdf"
        item = _create_item_with_files(item_url)
        patchers = [
            mock.patch.object(FilesPipeline, 'inc_stats', return_value=True),
            mock.patch.object(FSFilesStore, 'stat_file', return_value={
                'checksum': 'abc', 'last_modified': time.time()}),
            mock.patch.object(FilesPipeline, 'get_media_requests',
                              return_value=[_prepare_request_object(item_url)])
        ]
        for p in patchers:
            p.start()

        result = yield self.pipeline.process_item(item, None)
        self.assertEqual(result['files'][0]['checksum'], 'abc')

        for p in patchers:
            p.stop()

    @defer.inlineCallbacks
    def test_file_expired(self):
        item_url = "http://example.com/file2.pdf"
        item = _create_item_with_files(item_url)
        patchers = [
            mock.patch.object(FSFilesStore, 'stat_file', return_value={
                'checksum': 'abc',
                'last_modified': time.time() - (self.pipeline.expires * 60 * 60 * 24 * 2)}),
            mock.patch.object(FilesPipeline, 'get_media_requests',
                              return_value=[_prepare_request_object(item_url)]),
            mock.patch.object(FilesPipeline, 'inc_stats', return_value=True)
        ]
        for p in patchers:
            p.start()

        result = yield self.pipeline.process_item(item, None)
        self.assertNotEqual(result['files'][0]['checksum'], 'abc')

        for p in patchers:
            p.stop()


class FilesPipelineTestCaseFieldsMixin:

    def test_item_fields_default(self):
        url = 'http://www.example.com/files/1.txt'
        item = self.item_class(name='item1', file_urls=[url])
        pipeline = FilesPipeline.from_settings(Settings({'FILES_STORE': 's3://example/files/'}))
        requests = list(pipeline.get_media_requests(item, None))
        self.assertEqual(requests[0].url, url)
        results = [(True, {'url': url})]
        item = pipeline.item_completed(results, item, None)
        files = item.files if is_dataclass_instance(item) else item["files"]
        self.assertEqual(files, [results[0][1]])
        self.assertIsInstance(item, self.item_class)

    def test_item_fields_override_settings(self):
        url = 'http://www.example.com/files/1.txt'
        item = self.item_class(name='item1', custom_file_urls=[url])
        pipeline = FilesPipeline.from_settings(Settings({
            'FILES_STORE': 's3://example/files/',
            'FILES_URLS_FIELD': 'custom_file_urls',
            'FILES_RESULT_FIELD': 'custom_files'
        }))
        requests = list(pipeline.get_media_requests(item, None))
        self.assertEqual(requests[0].url, url)
        results = [(True, {'url': url})]
        item = pipeline.item_completed(results, item, None)
        custom_files = item.custom_files if is_dataclass_instance(item) else item["custom_files"]
        self.assertEqual(custom_files, [results[0][1]])
        self.assertIsInstance(item, self.item_class)


class FilesPipelineTestCaseFieldsDict(FilesPipelineTestCaseFieldsMixin, unittest.TestCase):
    item_class = dict


class FilesPipelineTestItem(Item):
    name = Field()
    # default fields
    file_urls = Field()
    files = Field()
    # overridden fields
    custom_file_urls = Field()
    custom_files = Field()


class FilesPipelineTestCaseFieldsItem(FilesPipelineTestCaseFieldsMixin, unittest.TestCase):
    item_class = FilesPipelineTestItem


@skipIf(not make_dataclass, "dataclasses module is not available")
class FilesPipelineTestCaseFieldsDataClass(FilesPipelineTestCaseFieldsMixin, unittest.TestCase):

    def __init__(self, *args, **kwargs):
        super().__init__(*args, **kwargs)
        if make_dataclass:
            self.item_class = make_dataclass(
                "FilesPipelineTestDataClass",
                [
                    ("name", str),
                    # default fields
                    ("file_urls", list, dataclass_field(default_factory=list)),
                    ("files", list, dataclass_field(default_factory=list)),
                    # overridden fields
                    ("custom_file_urls", list, dataclass_field(default_factory=list)),
                    ("custom_files", list, dataclass_field(default_factory=list)),
                ],
            )
        print("="*100)
        print(make_dataclass)
        print("="*100)


class FilesPipelineTestCaseCustomSettings(unittest.TestCase):
    default_cls_settings = {
        "EXPIRES": 90,
        "FILES_URLS_FIELD": "file_urls",
        "FILES_RESULT_FIELD": "files"
    }
    file_cls_attr_settings_map = {
        ("EXPIRES", "FILES_EXPIRES", "expires"),
        ("FILES_URLS_FIELD", "FILES_URLS_FIELD", "files_urls_field"),
        ("FILES_RESULT_FIELD", "FILES_RESULT_FIELD", "files_result_field")
    }

    def setUp(self):
        self.tempdir = mkdtemp()

    def tearDown(self):
        rmtree(self.tempdir)

    def _generate_fake_settings(self, prefix=None):

        def random_string():
            return "".join([chr(random.randint(97, 123)) for _ in range(10)])

        settings = {
            "FILES_EXPIRES": random.randint(100, 1000),
            "FILES_URLS_FIELD": random_string(),
            "FILES_RESULT_FIELD": random_string(),
            "FILES_STORE": self.tempdir
        }
        if not prefix:
            return settings

        return {prefix.upper() + "_" + k if k != "FILES_STORE" else k: v for k, v in settings.items()}

    def _generate_fake_pipeline(self):

        class UserDefinedFilePipeline(FilesPipeline):
            EXPIRES = 1001
            FILES_URLS_FIELD = "alfa"
            FILES_RESULT_FIELD = "beta"

        return UserDefinedFilePipeline

    def test_different_settings_for_different_instances(self):
        """
        If there are different instances with different settings they should keep
        different settings.
        """
        custom_settings = self._generate_fake_settings()
        another_pipeline = FilesPipeline.from_settings(Settings(custom_settings))
        one_pipeline = FilesPipeline(self.tempdir)
        for pipe_attr, settings_attr, pipe_ins_attr in self.file_cls_attr_settings_map:
            default_value = self.default_cls_settings[pipe_attr]
            self.assertEqual(getattr(one_pipeline, pipe_attr), default_value)
            custom_value = custom_settings[settings_attr]
            self.assertNotEqual(default_value, custom_value)
            self.assertEqual(getattr(another_pipeline, pipe_ins_attr), custom_value)

    def test_subclass_attributes_preserved_if_no_settings(self):
        """
        If subclasses override class attributes and there are no special settings those values should be kept.
        """
        pipe_cls = self._generate_fake_pipeline()
        pipe = pipe_cls.from_settings(Settings({"FILES_STORE": self.tempdir}))
        for pipe_attr, settings_attr, pipe_ins_attr in self.file_cls_attr_settings_map:
            custom_value = getattr(pipe, pipe_ins_attr)
            self.assertNotEqual(custom_value, self.default_cls_settings[pipe_attr])
            self.assertEqual(getattr(pipe, pipe_ins_attr), getattr(pipe, pipe_attr))

    def test_subclass_attrs_preserved_custom_settings(self):
        """
        If file settings are defined but they are not defined for subclass
        settings should be preserved.
        """
        pipeline_cls = self._generate_fake_pipeline()
        settings = self._generate_fake_settings()
        pipeline = pipeline_cls.from_settings(Settings(settings))
        for pipe_attr, settings_attr, pipe_ins_attr in self.file_cls_attr_settings_map:
            value = getattr(pipeline, pipe_ins_attr)
            setting_value = settings.get(settings_attr)
            self.assertNotEqual(value, self.default_cls_settings[pipe_attr])
            self.assertEqual(value, setting_value)

    def test_no_custom_settings_for_subclasses(self):
        """
        If there are no settings for subclass and no subclass attributes, pipeline should use
        attributes of base class.
        """
        class UserDefinedFilesPipeline(FilesPipeline):
            pass

        user_pipeline = UserDefinedFilesPipeline.from_settings(Settings({"FILES_STORE": self.tempdir}))
        for pipe_attr, settings_attr, pipe_ins_attr in self.file_cls_attr_settings_map:
            # Values from settings for custom pipeline should be set on pipeline instance.
            custom_value = self.default_cls_settings.get(pipe_attr.upper())
            self.assertEqual(getattr(user_pipeline, pipe_ins_attr), custom_value)

    def test_custom_settings_for_subclasses(self):
        """
        If there are custom settings for subclass and NO class attributes, pipeline should use custom
        settings.
        """
        class UserDefinedFilesPipeline(FilesPipeline):
            pass

        prefix = UserDefinedFilesPipeline.__name__.upper()
        settings = self._generate_fake_settings(prefix=prefix)
        user_pipeline = UserDefinedFilesPipeline.from_settings(Settings(settings))
        for pipe_attr, settings_attr, pipe_inst_attr in self.file_cls_attr_settings_map:
            # Values from settings for custom pipeline should be set on pipeline instance.
            custom_value = settings.get(prefix + "_" + settings_attr)
            self.assertNotEqual(custom_value, self.default_cls_settings[pipe_attr])
            self.assertEqual(getattr(user_pipeline, pipe_inst_attr), custom_value)

    def test_custom_settings_and_class_attrs_for_subclasses(self):
        """
        If there are custom settings for subclass AND class attributes
        setting keys are preferred and override attributes.
        """
        pipeline_cls = self._generate_fake_pipeline()
        prefix = pipeline_cls.__name__.upper()
        settings = self._generate_fake_settings(prefix=prefix)
        user_pipeline = pipeline_cls.from_settings(Settings(settings))
        for pipe_cls_attr, settings_attr, pipe_inst_attr  in self.file_cls_attr_settings_map:
            custom_value = settings.get(prefix + "_" + settings_attr)
            self.assertNotEqual(custom_value, self.default_cls_settings[pipe_cls_attr])
            self.assertEqual(getattr(user_pipeline, pipe_inst_attr), custom_value)

    def test_cls_attrs_with_DEFAULT_prefix(self):
        class UserDefinedFilesPipeline(FilesPipeline):
            DEFAULT_FILES_RESULT_FIELD = "this"
            DEFAULT_FILES_URLS_FIELD = "that"

        pipeline = UserDefinedFilesPipeline.from_settings(Settings({"FILES_STORE": self.tempdir}))
        self.assertEqual(pipeline.files_result_field, "this")
        self.assertEqual(pipeline.files_urls_field, "that")


    def test_user_defined_subclass_default_key_names(self):
        """Test situation when user defines subclass of FilesPipeline,
        but uses attribute names for default pipeline (without prefixing
        them with pipeline class name).
        """
        settings = self._generate_fake_settings()

        class UserPipe(FilesPipeline):
            pass

        pipeline_cls = UserPipe.from_settings(Settings(settings))

        for pipe_attr, settings_attr, pipe_inst_attr in self.file_cls_attr_settings_map:
            expected_value = settings.get(settings_attr)
            self.assertEqual(getattr(pipeline_cls, pipe_inst_attr),
                             expected_value)


class TestS3FilesStore(unittest.TestCase):
    @defer.inlineCallbacks
    def test_persist(self):
        assert_aws_environ()
        uri = os.environ.get('S3_TEST_FILE_URI')
        if not uri:
            raise unittest.SkipTest("No S3 URI available for testing")
        data = b"TestS3FilesStore: \xe2\x98\x83"
        buf = BytesIO(data)
        meta = {'foo': 'bar'}
        path = ''
        store = S3FilesStore(uri)
        yield store.persist_file(
            path, buf, info=None, meta=meta,
            headers={'Content-Type': 'image/png'})
        s = yield store.stat_file(path, info=None)
        self.assertIn('last_modified', s)
        self.assertIn('checksum', s)
        self.assertEqual(s['checksum'], '3187896a9657a28163abb31667df64c8')
        u = urlparse(uri)
        content, key = get_s3_content_and_delete(
            u.hostname, u.path[1:], with_key=True)
        self.assertEqual(content, data)
        if is_botocore():
            self.assertEqual(key['Metadata'], {'foo': 'bar'})
            self.assertEqual(
                key['CacheControl'], S3FilesStore.HEADERS['Cache-Control'])
            self.assertEqual(key['ContentType'], 'image/png')
        else:
            self.assertEqual(key.metadata, {'foo': 'bar'})
            self.assertEqual(
                key.cache_control, S3FilesStore.HEADERS['Cache-Control'])
            self.assertEqual(key.content_type, 'image/png')


class TestGCSFilesStore(unittest.TestCase):
    @defer.inlineCallbacks
    def test_persist(self):
        assert_gcs_environ()
        uri = os.environ.get('GCS_TEST_FILE_URI')
        if not uri:
            raise unittest.SkipTest("No GCS URI available for testing")
        data = b"TestGCSFilesStore: \xe2\x98\x83"
        buf = BytesIO(data)
        meta = {'foo': 'bar'}
        path = 'full/filename'
        store = GCSFilesStore(uri)
        store.POLICY = 'authenticatedRead'
        expected_policy = {'role': 'READER', 'entity': 'allAuthenticatedUsers'}
        yield store.persist_file(path, buf, info=None, meta=meta, headers=None)
        s = yield store.stat_file(path, info=None)
        self.assertIn('last_modified', s)
        self.assertIn('checksum', s)
        self.assertEqual(s['checksum'], 'zc2oVgXkbQr2EQdSdw3OPA==')
        u = urlparse(uri)
        content, acl, blob = get_gcs_content_and_delete(u.hostname, u.path[1:]+path)
        self.assertEqual(content, data)
        self.assertEqual(blob.metadata, {'foo': 'bar'})
        self.assertEqual(blob.cache_control, GCSFilesStore.CACHE_CONTROL)
        self.assertEqual(blob.content_type, 'application/octet-stream')
        self.assertIn(expected_policy, acl)


class TestFTPFileStore(unittest.TestCase):
    @defer.inlineCallbacks
    def test_persist(self):
        uri = os.environ.get('FTP_TEST_FILE_URI')
        if not uri:
            raise unittest.SkipTest("No FTP URI available for testing")
        data = b"TestFTPFilesStore: \xe2\x98\x83"
        buf = BytesIO(data)
        meta = {'foo': 'bar'}
        path = 'full/filename'
        store = FTPFilesStore(uri)
        empty_dict = yield store.stat_file(path, info=None)
        self.assertEqual(empty_dict, {})
        yield store.persist_file(path, buf, info=None, meta=meta, headers=None)
        stat = yield store.stat_file(path, info=None)
        self.assertIn('last_modified', stat)
        self.assertIn('checksum', stat)
        self.assertEqual(stat['checksum'], 'd113d66b2ec7258724a268bd88eef6b6')
        path = '%s/%s' % (store.basedir, path)
        content = get_ftp_content_and_delete(
            path, store.host, store.port,
            store.username, store.password, store.USE_ACTIVE_MODE)
        self.assertEqual(data.decode(), content)


class ItemWithFiles(Item):
    file_urls = Field()
    files = Field()


def _create_item_with_files(*files):
    item = ItemWithFiles()
    item['file_urls'] = files
    return item


def _prepare_request_object(item_url):
    return Request(
        item_url,
        meta={'response': Response(item_url, status=200, body=b'data')})


if __name__ == "__main__":
    unittest.main()<|MERGE_RESOLUTION|>--- conflicted
+++ resolved
@@ -10,25 +10,25 @@
 from twisted.internet import defer
 from twisted.trial import unittest
 
-<<<<<<< HEAD
-=======
-from scrapy.pipelines.files import FilesPipeline, FSFilesStore, S3FilesStore, GCSFilesStore, FTPFilesStore
-from scrapy.item import Item, Field
->>>>>>> 22f7934f
 from scrapy.http import Request, Response
 from scrapy.item import Field, Item
-from scrapy.pipelines.files import FilesPipeline, FSFilesStore, GCSFilesStore, S3FilesStore
+from scrapy.pipelines.files import (
+    FilesPipeline,
+    FSFilesStore,
+    FTPFilesStore,
+    GCSFilesStore,
+    S3FilesStore,
+)
 from scrapy.settings import Settings
-<<<<<<< HEAD
-=======
-from scrapy.utils.test import assert_aws_environ, get_s3_content_and_delete
-from scrapy.utils.test import assert_gcs_environ, get_gcs_content_and_delete
-from scrapy.utils.test import get_ftp_content_and_delete
->>>>>>> 22f7934f
 from scrapy.utils.boto import is_botocore
 from scrapy.utils.python import is_dataclass_instance
-from scrapy.utils.test import (assert_aws_environ, assert_gcs_environ,
-                               get_gcs_content_and_delete, get_s3_content_and_delete)
+from scrapy.utils.test import (
+    assert_aws_environ,
+    assert_gcs_environ,
+    get_ftp_content_and_delete,
+    get_gcs_content_and_delete,
+    get_s3_content_and_delete,
+)
 
 
 try:
