--- conflicted
+++ resolved
@@ -115,11 +115,7 @@
 implicit_reexport = true
 
 [tool.bumpversion]
-<<<<<<< HEAD
-current_version = "2.13.1"
-=======
 current_version = "2.13.2"
->>>>>>> c6740604
 commit = true
 tag = true
 tag_name = "{new_version}"
